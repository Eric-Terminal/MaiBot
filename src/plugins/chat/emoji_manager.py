--- conflicted
+++ resolved
@@ -75,30 +75,16 @@
 
         没有索引的话,数据库每次查询都需要扫描全部数据,建立索引后可以大大提高查询效率。
         """
-<<<<<<< HEAD
-        if "emoji" not in self.db.list_collection_names():
-            self.db.create_collection("emoji")
-            self.db.emoji.create_index([("embedding", "2dsphere")])
-            self.db.emoji.create_index([("filename", 1)], unique=True)
-=======
-        if 'emoji' not in db.list_collection_names():
-            db.create_collection('emoji')
-            db.emoji.create_index([('embedding', '2dsphere')])
-            db.emoji.create_index([('filename', 1)], unique=True)
->>>>>>> f8ac3f87
+        if "emoji" not in db.list_collection_names():
+            db.create_collection("emoji")
+            db.emoji.create_index([("embedding", "2dsphere")])
+            db.emoji.create_index([("filename", 1)], unique=True)
 
     def record_usage(self, emoji_id: str):
         """记录表情使用次数"""
         try:
             self._ensure_db()
-<<<<<<< HEAD
-            self.db.emoji.update_one({"_id": emoji_id}, {"$inc": {"usage_count": 1}})
-=======
-            db.emoji.update_one(
-                {'_id': emoji_id},
-                {'$inc': {'usage_count': 1}}
-            )
->>>>>>> f8ac3f87
+            db.emoji.update_one({"_id": emoji_id}, {"$inc": {"usage_count": 1}})
         except Exception as e:
             logger.error(f"记录表情使用失败: {str(e)}")
 
@@ -129,11 +115,7 @@
 
             try:
                 # 获取所有表情包
-<<<<<<< HEAD
-                all_emojis = list(self.db.emoji.find({}, {"_id": 1, "path": 1, "embedding": 1, "description": 1}))
-=======
-                all_emojis = list(db.emoji.find({}, {'_id': 1, 'path': 1, 'embedding': 1, 'description': 1}))
->>>>>>> f8ac3f87
+                all_emojis = list(db.emoji.find({}, {"_id": 1, "path": 1, "embedding": 1, "description": 1}))
 
                 if not all_emojis:
                     logger.warning("数据库中没有任何表情包")
@@ -170,14 +152,7 @@
 
                 if selected_emoji and "path" in selected_emoji:
                     # 更新使用次数
-<<<<<<< HEAD
-                    self.db.emoji.update_one({"_id": selected_emoji["_id"]}, {"$inc": {"usage_count": 1}})
-=======
-                    db.emoji.update_one(
-                        {'_id': selected_emoji['_id']},
-                        {'$inc': {'usage_count': 1}}
-                    )
->>>>>>> f8ac3f87
+                    db.emoji.update_one({"_id": selected_emoji["_id"]}, {"$inc": {"usage_count": 1}})
 
                     logger.success(
                         f"找到匹配的表情包: {selected_emoji.get('description', '无描述')} (相似度: {similarity:.4f})"
@@ -257,22 +232,14 @@
                 image_hash = hashlib.md5(image_bytes).hexdigest()
                 image_format = Image.open(io.BytesIO(image_bytes)).format.lower()
                 # 检查是否已经注册过
-<<<<<<< HEAD
-                existing_emoji = self.db["emoji"].find_one({"filename": filename})
-=======
-                existing_emoji = db['emoji'].find_one({'filename': filename})
->>>>>>> f8ac3f87
+                existing_emoji = db["emoji"].find_one({"filename": filename})
                 description = None
 
                 if existing_emoji:
                     # 即使表情包已存在，也检查是否需要同步到images集合
                     description = existing_emoji.get("discription")
                     # 检查是否在images集合中存在
-<<<<<<< HEAD
-                    existing_image = image_manager.db.images.find_one({"hash": image_hash})
-=======
-                    existing_image = db.images.find_one({'hash': image_hash})
->>>>>>> f8ac3f87
+                    existing_image = db.images.find_one({"hash": image_hash})
                     if not existing_image:
                         # 同步到images集合
                         image_doc = {
@@ -282,15 +249,7 @@
                             "description": description,
                             "timestamp": int(time.time()),
                         }
-<<<<<<< HEAD
-                        image_manager.db.images.update_one({"hash": image_hash}, {"$set": image_doc}, upsert=True)
-=======
-                        db.images.update_one(
-                            {'hash': image_hash},
-                            {'$set': image_doc},
-                            upsert=True
-                        )
->>>>>>> f8ac3f87
+                        db.images.update_one({"hash": image_hash}, {"$set": image_doc}, upsert=True)
                         # 保存描述到image_descriptions集合
                         image_manager._save_description_to_db(image_hash, description, "emoji")
                         logger.success(f"同步已存在的表情包到images集合: {filename}")
@@ -333,11 +292,7 @@
                     }
 
                     # 保存到emoji数据库
-<<<<<<< HEAD
-                    self.db["emoji"].insert_one(emoji_record)
-=======
-                    db['emoji'].insert_one(emoji_record)
->>>>>>> f8ac3f87
+                    db["emoji"].insert_one(emoji_record)
                     logger.success(f"注册新表情包: {filename}")
                     logger.info(f"描述: {description}")
 
@@ -349,15 +304,7 @@
                         "description": description,
                         "timestamp": int(time.time()),
                     }
-<<<<<<< HEAD
-                    image_manager.db.images.update_one({"hash": image_hash}, {"$set": image_doc}, upsert=True)
-=======
-                    db.images.update_one(
-                        {'hash': image_hash},
-                        {'$set': image_doc},
-                        upsert=True
-                    )
->>>>>>> f8ac3f87
+                    db.images.update_one({"hash": image_hash}, {"$set": image_doc}, upsert=True)
                     # 保存描述到image_descriptions集合
                     image_manager._save_description_to_db(image_hash, description, "emoji")
                     logger.success(f"同步保存到images集合: {filename}")
@@ -389,38 +336,26 @@
                 try:
                     if "path" not in emoji:
                         logger.warning(f"发现无效记录（缺少path字段），ID: {emoji.get('_id', 'unknown')}")
-<<<<<<< HEAD
-                        self.db.emoji.delete_one({"_id": emoji["_id"]})
-=======
-                        db.emoji.delete_one({'_id': emoji['_id']})
->>>>>>> f8ac3f87
+                        db.emoji.delete_one({"_id": emoji["_id"]})
                         removed_count += 1
                         continue
 
                     if "embedding" not in emoji:
                         logger.warning(f"发现过时记录（缺少embedding字段），ID: {emoji.get('_id', 'unknown')}")
-<<<<<<< HEAD
-                        self.db.emoji.delete_one({"_id": emoji["_id"]})
-=======
-                        db.emoji.delete_one({'_id': emoji['_id']})
->>>>>>> f8ac3f87
+                        db.emoji.delete_one({"_id": emoji["_id"]})
                         removed_count += 1
                         continue
 
                     if "hash" not in emoji:
                         logger.warning(f"发现缺失记录（缺少hash字段），ID: {emoji.get('_id', 'unknown')}")
                         hash = hashlib.md5(open(emoji["path"], "rb").read()).hexdigest()
-                        self.db.emoji.update_one({"_id": emoji["_id"]}, {"$set": {"hash": hash}})
+                        db.emoji.update_one({"_id": emoji["_id"]}, {"$set": {"hash": hash}})
 
                     # 检查文件是否存在
                     if not os.path.exists(emoji["path"]):
                         logger.warning(f"表情包文件已被删除: {emoji['path']}")
                         # 从数据库中删除记录
-<<<<<<< HEAD
-                        result = self.db.emoji.delete_one({"_id": emoji["_id"]})
-=======
-                        result = db.emoji.delete_one({'_id': emoji['_id']})
->>>>>>> f8ac3f87
+                        result = db.emoji.delete_one({"_id": emoji["_id"]})
                         if result.deleted_count > 0:
                             logger.debug(f"成功删除数据库记录: {emoji['_id']}")
                             removed_count += 1
