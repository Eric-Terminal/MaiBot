--- conflicted
+++ resolved
@@ -64,218 +64,7 @@
         elif global_config.response_mode == "reasoning":
             await self.reasoning_chat.process_message(message_data)
         else:
-<<<<<<< HEAD
-            mes_name = "私聊"
-
-        if message.message_info.additional_config:
-            if "maimcore_reply_probability_gain" in message.message_info.additional_config.keys():
-                reply_probability += message.message_info.additional_config["maimcore_reply_probability_gain"]
-
-        # 打印收到的信息的信息
-        current_time = time.strftime("%H:%M:%S", time.localtime(messageinfo.time))
-        logger.info(
-            f"[{current_time}][{mes_name}]"
-            f"{chat.user_info.user_nickname}:"
-            f"{message.processed_plain_text}[回复意愿:{current_willing:.2f}][概率:{reply_probability * 100:.1f}%]"
-        )
-
-        do_reply = False
-        # 开始组织语言
-        if random() < reply_probability:
-            do_reply = True
-            
-            timer1 = time.time()
-            thinking_id = await self._create_thinking_message(message, chat, userinfo, messageinfo)
-            timer2 = time.time()
-            timing_results["创建思考消息"] = timer2 - timer1
-            
-            timer1 = time.time()
-            await heartflow.get_subheartflow(chat.stream_id).do_observe()
-            timer2 = time.time()
-            timing_results["观察"] = timer2 - timer1
-            
-            timer1 = time.time()
-            await heartflow.get_subheartflow(chat.stream_id).do_thinking_before_reply(message.processed_plain_text)
-            timer2 = time.time()
-            timing_results["思考前脑内状态"] = timer2 - timer1
-            
-            timer1 = time.time()
-            response_set, undivided_response = await self.gpt.generate_response(message)
-            timer2 = time.time()
-            timing_results["生成回复"] = timer2 - timer1
-
-            if not response_set:
-                logger.info("为什么生成回复失败？")
-                return
-
-            # 发送消息
-            timer1 = time.time()
-            await self._send_response_messages(message, chat, response_set, thinking_id)
-            timer2 = time.time()
-            timing_results["发送消息"] = timer2 - timer1
-
-            # 处理表情包
-            timer1 = time.time()
-            await self._handle_emoji(message, chat, response_set)
-            timer2 = time.time()
-            timing_results["处理表情包"] = timer2 - timer1
-
-            timer1 = time.time()
-            await self._update_using_response(message, response_set)
-            timer2 = time.time()
-            timing_results["更新心流"] = timer2 - timer1
-
-        # 在最后统一输出所有计时结果
-        if do_reply:
-            timing_str = " | ".join([f"{step}: {duration:.2f}秒" for step, duration in timing_results.items()])
-            trigger_msg = message.processed_plain_text
-            response_msg = " ".join(response_set) if response_set else "无回复"
-            logger.info(f"触发消息: {trigger_msg[:20]}... | 生成消息: {response_msg[:20]}... | 性能计时: {timing_str}")
-
-            # 更新情绪和关系
-            await self._update_emotion_and_relationship(message, chat, undivided_response)
-
-    async def _update_using_response(self, message, response_set):
-        # 更新心流状态
-        stream_id = message.chat_stream.stream_id
-        chat_talking_prompt = ""
-        if stream_id:
-            chat_talking_prompt = get_recent_group_detailed_plain_text(
-                stream_id, limit=global_config.MAX_CONTEXT_SIZE, combine=True
-            )
-
-        await heartflow.get_subheartflow(stream_id).do_thinking_after_reply(response_set, chat_talking_prompt)
-
-    async def _send_response_messages(self, message, chat, response_set, thinking_id):
-        container = message_manager.get_container(chat.stream_id)
-        thinking_message = None
-
-        # logger.info(f"开始发送消息准备")
-        for msg in container.messages:
-            if isinstance(msg, MessageThinking) and msg.message_info.message_id == thinking_id:
-                thinking_message = msg
-                container.messages.remove(msg)
-                break
-
-        if not thinking_message:
-            logger.warning("未找到对应的思考消息，可能已超时被移除")
-            return
-
-        # logger.info(f"开始发送消息")
-        thinking_start_time = thinking_message.thinking_start_time
-        message_set = MessageSet(chat, thinking_id)
-
-        mark_head = False
-        for msg in response_set:
-            message_segment = Seg(type="text", data=msg)
-            bot_message = MessageSending(
-                message_id=thinking_id,
-                chat_stream=chat,
-                bot_user_info=UserInfo(
-                    user_id=global_config.BOT_QQ,
-                    user_nickname=global_config.BOT_NICKNAME,
-                    platform=message.message_info.platform,
-                ),
-                sender_info=message.message_info.user_info,
-                message_segment=message_segment,
-                reply=message,
-                is_head=not mark_head,
-                is_emoji=False,
-                thinking_start_time=thinking_start_time,
-            )
-            if not mark_head:
-                mark_head = True
-            message_set.add_message(bot_message)
-        # logger.info(f"开始添加发送消息")
-        message_manager.add_message(message_set)
-
-    async def _handle_emoji(self, message, chat, response):
-        """处理表情包
-
-        Args:
-            message: 接收到的消息
-            chat: 聊天流对象
-            response: 生成的回复
-        """
-        if random() < global_config.emoji_chance:
-            emoji_raw = await emoji_manager.get_emoji_for_text(response)
-            if emoji_raw:
-                emoji_path, description = emoji_raw
-                emoji_cq = image_path_to_base64(emoji_path)
-
-                thinking_time_point = round(message.message_info.time, 2)
-
-                message_segment = Seg(type="emoji", data=emoji_cq)
-                bot_message = MessageSending(
-                    message_id="mt" + str(thinking_time_point),
-                    chat_stream=chat,
-                    bot_user_info=UserInfo(
-                        user_id=global_config.BOT_QQ,
-                        user_nickname=global_config.BOT_NICKNAME,
-                        platform=message.message_info.platform,
-                    ),
-                    sender_info=message.message_info.user_info,
-                    message_segment=message_segment,
-                    reply=message,
-                    is_head=False,
-                    is_emoji=True,
-                )
-                message_manager.add_message(bot_message)
-
-    async def _update_emotion_and_relationship(self, message, chat, undivided_response):
-        """更新情绪和关系
-
-        Args:
-            message: 接收到的消息
-            chat: 聊天流对象
-            undivided_response: 生成的未分割回复
-        """
-        stance, emotion = await self.gpt._get_emotion_tags(undivided_response, message.processed_plain_text)
-        await relationship_manager.calculate_update_relationship_value(chat_stream=chat, label=emotion, stance=stance)
-        self.mood_manager.update_mood_from_emotion(emotion, global_config.mood_intensity_factor)
-
-    def _check_ban_words(self, text: str, chat, userinfo) -> bool:
-        """检查消息中是否包含过滤词
-
-        Args:
-            text: 要检查的文本
-            chat: 聊天流对象
-            userinfo: 用户信息对象
-
-        Returns:
-            bool: 如果包含过滤词返回True，否则返回False
-        """
-        for word in global_config.ban_words:
-            if word in text:
-                logger.info(
-                    f"[{chat.group_info.group_name if chat.group_info else '私聊'}]{userinfo.user_nickname}:{text}"
-                )
-                logger.info(f"[过滤词识别]消息中含有{word}，filtered")
-                return True
-        return False
-
-    def _check_ban_regex(self, text: str, chat, userinfo) -> bool:
-        """检查消息是否匹配过滤正则表达式
-
-        Args:
-            text: 要检查的文本
-            chat: 聊天流对象
-            userinfo: 用户信息对象
-
-        Returns:
-            bool: 如果匹配过滤正则返回True，否则返回False
-        """
-        for pattern in global_config.ban_msgs_regex:
-            if re.search(pattern, text):
-                logger.info(
-                    f"[{chat.group_info.group_name if chat.group_info else '私聊'}]{userinfo.user_nickname}:{text}"
-                )
-                logger.info(f"[正则表达式过滤]消息匹配到{pattern}，filtered")
-                return True
-        return False
-=======
             logger.error(f"未知的回复模式，请检查配置文件！！: {global_config.response_mode}")
->>>>>>> 7b032ee9
 
 
 # 创建全局ChatBot实例
