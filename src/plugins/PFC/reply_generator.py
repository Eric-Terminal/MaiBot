from typing import Tuple, List, Dict, Any
from src.common.logger import get_module_logger
from ..models.utils_model import LLMRequest
from ...config.config import global_config
from .chat_observer import ChatObserver
from .reply_checker import ReplyChecker
from src.individuality.individuality import Individuality
from .observation_info import ObservationInfo
from .conversation_info import ConversationInfo
from src.plugins.utils.chat_message_builder import build_readable_messages

logger = get_module_logger("reply_generator")

# --- 定义 Prompt 模板 ---

# Prompt for direct_reply (首次回复)
PROMPT_DIRECT_REPLY = """{persona_text}。现在你在参与一场QQ私聊，请根据以下信息生成一条回复：

当前对话目标：{goals_str}

{knowledge_info_str}

最近的聊天记录：
{chat_history_text}


请根据上述信息，结合聊天记录，回复对方。该回复应该：
1. 符合对话目标，以"你"的角度发言（不要自己与自己对话！）
2. 符合你的性格特征和身份细节
3. 通俗易懂，自然流畅，像正常聊天一样，简短（通常20字以内，除非特殊情况）
4. 可以适当利用相关知识，但不要生硬引用
5. 自然、得体，结合聊天记录逻辑合理，且没有重复表达同质内容

请注意把握聊天内容，不要回复的太有条理，可以有个性。请分清"你"和对方说的话，不要把"你"说的话当做对方说的话，这是你自己说的话。
可以回复得自然随意自然一些，就像真人一样，注意把握聊天内容，整体风格可以平和、简短，不要刻意突出自身学科背景，不要说你说过的话，可以简短，多简短都可以，但是避免冗长。
请你注意不要输出多余内容(包括前后缀，冒号和引号，括号，表情等)，只输出回复内容。
不要输出多余内容(包括前后缀，冒号和引号，括号，表情包，at或 @等 )。

请直接输出回复内容，不需要任何额外格式。"""

# Prompt for send_new_message (追问/补充)
PROMPT_SEND_NEW_MESSAGE = """{persona_text}。现在你在参与一场QQ私聊，**刚刚你已经发送了一条或多条消息**，现在请根据以下信息再发一条新消息： 

当前对话目标：{goals_str}

{knowledge_info_str}

最近的聊天记录：
{chat_history_text}


请根据上述信息，结合聊天记录，继续发一条新消息（例如对之前消息的补充，深入话题，或追问等等）。该消息应该： 
1. 符合对话目标，以"你"的角度发言（不要自己与自己对话！）
2. 符合你的性格特征和身份细节
3. 通俗易懂，自然流畅，像正常聊天一样，简短（通常20字以内，除非特殊情况）
4. 可以适当利用相关知识，但不要生硬引用
5. 跟之前你发的消息自然的衔接，逻辑合理，且没有重复表达同质内容或部分重叠内容

请注意把握聊天内容，不用太有条理，可以有个性。请分清"你"和对方说的话，不要把"你"说的话当做对方说的话，这是你自己说的话。
这条消息可以自然随意自然一些，就像真人一样，注意把握聊天内容，整体风格可以平和、简短，不要刻意突出自身学科背景，不要说你说过的话，可以简短，多简短都可以，但是避免冗长。
请你注意不要输出多余内容(包括前后缀，冒号和引号，括号，表情等)，只输出消息内容。
不要输出多余内容(包括前后缀，冒号和引号，括号，表情包，at或 @等 )。

请直接输出回复内容，不需要任何额外格式。"""

# Prompt for say_goodbye (告别语生成)
PROMPT_FAREWELL = """{persona_text}。你在参与一场 QQ 私聊，现在对话似乎已经结束，你决定再发一条最后的消息来圆满结束。

最近的聊天记录：
{chat_history_text}

请根据上述信息，结合聊天记录，构思一条**简短、自然、符合你人设**的最后的消息。
这条消息应该：
1. 从你自己的角度发言。
2. 符合你的性格特征和身份细节。
3. 通俗易懂，自然流畅，通常很简短。
4. 自然地为这场对话画上句号，避免开启新话题或显得冗长、刻意。

请像真人一样随意自然，**简洁是关键**。
不要输出多余内容（包括前后缀、冒号、引号、括号、表情包、at或@等）。

请直接输出最终的告别消息内容，不需要任何额外格式。"""


class ReplyGenerator:
    """回复生成器"""

    def __init__(self, stream_id: str, private_name: str):
        self.llm = LLMRequest(
            model=global_config.llm_PFC_chat,
            temperature=global_config.llm_PFC_chat["temp"],
            max_tokens=300,
            request_type="reply_generation",
        )
        self.personality_info = Individuality.get_instance().get_prompt(x_person=2, level=3)
        self.name = global_config.BOT_NICKNAME
        self.private_name = private_name
        self.chat_observer = ChatObserver.get_instance(stream_id, private_name)
        self.reply_checker = ReplyChecker(stream_id, private_name)

    # 修改 generate 方法签名，增加 action_type 参数
    async def generate(
        self, observation_info: ObservationInfo, conversation_info: ConversationInfo, action_type: str
    ) -> str:
        """生成回复

        Args:
            observation_info: 观察信息
            conversation_info: 对话信息
            action_type: 当前执行的动作类型 ('direct_reply' 或 'send_new_message')

        Returns:
            str: 生成的回复
        """
        # 构建提示词
        logger.debug(
            f"[私聊][{self.private_name}]开始生成回复 (动作类型: {action_type})：当前目标: {conversation_info.goal_list}"
        )

        # --- 构建通用 Prompt 参数 ---
        # (这部分逻辑基本不变)

        # 构建对话目标 (goals_str)
        goals_str = ""
        if conversation_info.goal_list:
            for goal_reason in conversation_info.goal_list:
                if isinstance(goal_reason, dict):
                    goal = goal_reason.get("goal", "目标内容缺失")
                    reasoning = goal_reason.get("reasoning", "没有明确原因")
                else:
                    goal = str(goal_reason)
                    reasoning = "没有明确原因"

                goal = str(goal) if goal is not None else "目标内容缺失"
                reasoning = str(reasoning) if reasoning is not None else "没有明确原因"
                goals_str += f"- 目标：{goal}\n  原因：{reasoning}\n"
        else:
            goals_str = "- 目前没有明确对话目标\n"  # 简化无目标情况

        # --- 新增：构建知识信息字符串 ---
<<<<<<< HEAD
        knowledge_info_str = "【供参考的相关知识和记忆】\n" # 稍微改下标题，表明是供参考
=======
        knowledge_info_str = "【供参考的相关知识和记忆】\n"  # 稍微改下标题，表明是供参考
>>>>>>> 837b0b36
        try:
            # 检查 conversation_info 是否有 knowledge_list 并且不为空
            if hasattr(conversation_info, "knowledge_list") and conversation_info.knowledge_list:
                # 最多只显示最近的 3 条知识
                recent_knowledge = conversation_info.knowledge_list[-3:]
                for i, knowledge_item in enumerate(recent_knowledge):
                    if isinstance(knowledge_item, dict):
                        query = knowledge_item.get("query", "未知查询")
                        knowledge = knowledge_item.get("knowledge", "无知识内容")
                        source = knowledge_item.get("source", "未知来源")
                        # 只取知识内容的前 150 个字
                        knowledge_snippet = knowledge[:150] + "..." if len(knowledge) > 150 else knowledge
                        knowledge_info_str += (
                            f"{i + 1}. 关于 '{query}' (来源: {source}): {knowledge_snippet}\n"  # 格式微调，更简洁
                        )
                    else:
                        knowledge_info_str += f"{i + 1}. 发现一条格式不正确的知识记录。\n"

                if not recent_knowledge:
<<<<<<< HEAD
                    knowledge_info_str += "- 暂无。\n" # 更简洁的提示
=======
                    knowledge_info_str += "- 暂无。\n"  # 更简洁的提示
>>>>>>> 837b0b36

            else:
                knowledge_info_str += "- 暂无。\n"
        except AttributeError:
            logger.warning(f"[私聊][{self.private_name}]ConversationInfo 对象可能缺少 knowledge_list 属性。")
            knowledge_info_str += "- 获取知识列表时出错。\n"
        except Exception as e:
            logger.error(f"[私聊][{self.private_name}]构建知识信息字符串时出错: {e}")
            knowledge_info_str += "- 处理知识列表时出错。\n"

        # 获取聊天历史记录 (chat_history_text)
        chat_history_text = observation_info.chat_history_str
        if observation_info.new_messages_count > 0 and observation_info.unprocessed_messages:
            new_messages_list = observation_info.unprocessed_messages
            new_messages_str = await build_readable_messages(
                new_messages_list,
                replace_bot_name=True,
                merge_messages=False,
                timestamp_mode="relative",
                read_mark=0.0,
            )
            chat_history_text += f"\n--- 以下是 {observation_info.new_messages_count} 条新消息 ---\n{new_messages_str}"
        elif not chat_history_text:
            chat_history_text = "还没有聊天记录。"

        # 构建 Persona 文本 (persona_text)
        persona_text = f"你的名字是{self.name}，{self.personality_info}。"

        # --- 选择 Prompt ---
        if action_type == "send_new_message":
            prompt_template = PROMPT_SEND_NEW_MESSAGE
            logger.info(f"[私聊][{self.private_name}]使用 PROMPT_SEND_NEW_MESSAGE (追问生成)")
        elif action_type == "say_goodbye":  # 处理告别动作
            prompt_template = PROMPT_FAREWELL
            logger.info(f"[私聊][{self.private_name}]使用 PROMPT_FAREWELL (告别语生成)")
        else:  # 默认使用 direct_reply 的 prompt (包括 'direct_reply' 或其他未明确处理的类型)
            prompt_template = PROMPT_DIRECT_REPLY
            logger.info(f"[私聊][{self.private_name}]使用 PROMPT_DIRECT_REPLY (首次/非连续回复生成)")

        # --- 格式化最终的 Prompt ---
        prompt = prompt_template.format(
            persona_text=persona_text,
            goals_str=goals_str,
            chat_history_text=chat_history_text,
            knowledge_info_str=knowledge_info_str,
        )

        # --- 调用 LLM 生成 ---
        logger.debug(f"[私聊][{self.private_name}]发送到LLM的生成提示词:\n------\n{prompt}\n------")
        try:
            content, _ = await self.llm.generate_response_async(prompt)
            logger.debug(f"[私聊][{self.private_name}]生成的回复: {content}")
            # 移除旧的检查新消息逻辑，这应该由 conversation 控制流处理
            return content

        except Exception as e:
            logger.error(f"[私聊][{self.private_name}]生成回复时出错: {e}")
            return "抱歉，我现在有点混乱，让我重新思考一下..."

    # check_reply 方法保持不变
    async def check_reply(
        self, reply: str, goal: str, chat_history: List[Dict[str, Any]], chat_history_str: str, retry_count: int = 0
    ) -> Tuple[bool, str, bool]:
        """检查回复是否合适
        (此方法逻辑保持不变)
        """
        return await self.reply_checker.check(reply, goal, chat_history, chat_history_str, retry_count)<|MERGE_RESOLUTION|>--- conflicted
+++ resolved
@@ -138,11 +138,7 @@
             goals_str = "- 目前没有明确对话目标\n"  # 简化无目标情况
 
         # --- 新增：构建知识信息字符串 ---
-<<<<<<< HEAD
         knowledge_info_str = "【供参考的相关知识和记忆】\n" # 稍微改下标题，表明是供参考
-=======
-        knowledge_info_str = "【供参考的相关知识和记忆】\n"  # 稍微改下标题，表明是供参考
->>>>>>> 837b0b36
         try:
             # 检查 conversation_info 是否有 knowledge_list 并且不为空
             if hasattr(conversation_info, "knowledge_list") and conversation_info.knowledge_list:
@@ -162,11 +158,7 @@
                         knowledge_info_str += f"{i + 1}. 发现一条格式不正确的知识记录。\n"
 
                 if not recent_knowledge:
-<<<<<<< HEAD
                     knowledge_info_str += "- 暂无。\n" # 更简洁的提示
-=======
-                    knowledge_info_str += "- 暂无。\n"  # 更简洁的提示
->>>>>>> 837b0b36
 
             else:
                 knowledge_info_str += "- 暂无。\n"
