import math
import random
import time

from src.common.logger import get_logger
from src.config.config import global_config
from src.chat.message_receive.message import MessageRecv
from src.chat.utils.prompt_builder import Prompt, global_prompt_manager
from src.chat.utils.chat_message_builder import build_readable_messages, get_raw_msg_by_timestamp_with_chat_inclusive
from src.llm_models.utils_model import LLMRequest
from src.manager.async_task_manager import AsyncTask, async_task_manager

logger = get_logger("mood")


def init_prompt():
    Prompt(
        """
{chat_talking_prompt}
以上是群里正在进行的聊天记录

{identity_block}
你刚刚的情绪状态是：{mood_state}

现在，发送了消息，引起了你的注意，你对其进行了阅读和思考，请你输出一句话描述你新的情绪状态
请只输出情绪状态，不要输出其他内容：
""",
        "change_mood_prompt",
    )
    Prompt(
        """
{chat_talking_prompt}
以上是群里最近的聊天记录

{identity_block}
你之前的情绪状态是：{mood_state}

距离你上次关注群里消息已经过去了一段时间，你冷静了下来，请你输出一句话描述你现在的情绪状态
请只输出情绪状态，不要输出其他内容：
""",
        "regress_mood_prompt",
    )


class ChatMood:
    def __init__(self, chat_id: str):
        self.chat_id: str = chat_id
        self.mood_state: str = "感觉很平静"

        self.regression_count: int = 0

        self.mood_model = LLMRequest(
            model=global_config.model.emotion,
            temperature=0.7,
            request_type="mood",
        )

        self.last_change_time: float = 0

    async def update_mood_by_message(self, message: MessageRecv, interested_rate: float):
        self.regression_count = 0

        during_last_time = message.message_info.time - self.last_change_time  # type: ignore

        base_probability = 0.05
        time_multiplier = 4 * (1 - math.exp(-0.01 * during_last_time))

        if interested_rate <= 0:
            interest_multiplier = 0
        else:
            interest_multiplier = 3 * math.pow(interested_rate, 0.25)

        logger.debug(
            f"base_probability: {base_probability}, time_multiplier: {time_multiplier}, interest_multiplier: {interest_multiplier}"
        )
        update_probability = min(1.0, base_probability * time_multiplier * interest_multiplier)

        if random.random() > update_probability:
            return

<<<<<<< HEAD
        message_time: float = message.message_info.time  # type: ignore
=======
        logger.info(f"更新情绪状态，感兴趣度: {interested_rate}, 更新概率: {update_probability}")

        message_time = message.message_info.time
>>>>>>> 2d39cefc
        message_list_before_now = get_raw_msg_by_timestamp_with_chat_inclusive(
            chat_id=self.chat_id,
            timestamp_start=self.last_change_time,
            timestamp_end=message_time,
            limit=15,
            limit_mode="last",
        )
        chat_talking_prompt = build_readable_messages(
            message_list_before_now,
            replace_bot_name=True,
            merge_messages=False,
            timestamp_mode="normal_no_YMD",
            read_mark=0.0,
            truncate=True,
            show_actions=True,
        )

        bot_name = global_config.bot.nickname
        if global_config.bot.alias_names:
            bot_nickname = f",也有人叫你{','.join(global_config.bot.alias_names)}"
        else:
            bot_nickname = ""

        prompt_personality = global_config.personality.personality_core
        identity_block = f"你的名字是{bot_name}{bot_nickname}，你{prompt_personality}："

        prompt = await global_prompt_manager.format_prompt(
            "change_mood_prompt",
            chat_talking_prompt=chat_talking_prompt,
            identity_block=identity_block,
            mood_state=self.mood_state,
        )

        logger.info(f"prompt: {prompt}")
        response, (reasoning_content, model_name) = await self.mood_model.generate_response_async(prompt=prompt)
        logger.info(f"response: {response}")
        logger.info(f"reasoning_content: {reasoning_content}")

        self.mood_state = response

        self.last_change_time = message_time  # type: ignore

    async def regress_mood(self):
        message_time = time.time()
        message_list_before_now = get_raw_msg_by_timestamp_with_chat_inclusive(
            chat_id=self.chat_id,
            timestamp_start=self.last_change_time,
            timestamp_end=message_time,
            limit=15,
            limit_mode="last",
        )
        chat_talking_prompt = build_readable_messages(
            message_list_before_now,
            replace_bot_name=True,
            merge_messages=False,
            timestamp_mode="normal_no_YMD",
            read_mark=0.0,
            truncate=True,
            show_actions=True,
        )

        bot_name = global_config.bot.nickname
        if global_config.bot.alias_names:
            bot_nickname = f",也有人叫你{','.join(global_config.bot.alias_names)}"
        else:
            bot_nickname = ""

        prompt_personality = global_config.personality.personality_core
        identity_block = f"你的名字是{bot_name}{bot_nickname}，你{prompt_personality}："

        prompt = await global_prompt_manager.format_prompt(
            "regress_mood_prompt",
            chat_talking_prompt=chat_talking_prompt,
            identity_block=identity_block,
            mood_state=self.mood_state,
        )

        logger.info(f"prompt: {prompt}")
        response, (reasoning_content, model_name) = await self.mood_model.generate_response_async(prompt=prompt)
        logger.info(f"response: {response}")
        logger.info(f"reasoning_content: {reasoning_content}")

        self.mood_state = response

        self.regression_count += 1


class MoodRegressionTask(AsyncTask):
    def __init__(self, mood_manager: "MoodManager"):
        super().__init__(task_name="MoodRegressionTask", run_interval=30)
        self.mood_manager = mood_manager

    async def run(self):
        logger.debug("Running mood regression task...")
        now = time.time()
        for mood in self.mood_manager.mood_list:
            if mood.last_change_time == 0:
                continue

            if now - mood.last_change_time > 180:
                if mood.regression_count >= 3:
                    continue

                logger.info(f"chat {mood.chat_id} 开始情绪回归, 这是第 {mood.regression_count + 1} 次")
                await mood.regress_mood()


class MoodManager:
    def __init__(self):
        self.mood_list: list[ChatMood] = []
        """当前情绪状态"""
        self.task_started: bool = False

    async def start(self):
        """启动情绪回归后台任务"""
        if self.task_started:
            return

        logger.info("启动情绪回归任务...")
        task = MoodRegressionTask(self)
        await async_task_manager.add_task(task)
        self.task_started = True
        logger.info("情绪回归任务已启动")

    def get_mood_by_chat_id(self, chat_id: str) -> ChatMood:
        for mood in self.mood_list:
            if mood.chat_id == chat_id:
                return mood

        new_mood = ChatMood(chat_id)
        self.mood_list.append(new_mood)
        return new_mood

    def reset_mood_by_chat_id(self, chat_id: str):
        for mood in self.mood_list:
            if mood.chat_id == chat_id:
                mood.mood_state = "感觉很平静"
                mood.regression_count = 0
                return
        self.mood_list.append(ChatMood(chat_id))


init_prompt()

mood_manager = MoodManager()
"""全局情绪管理器"""<|MERGE_RESOLUTION|>--- conflicted
+++ resolved
@@ -78,13 +78,9 @@
         if random.random() > update_probability:
             return
 
-<<<<<<< HEAD
+        logger.info(f"更新情绪状态，感兴趣度: {interested_rate}, 更新概率: {update_probability}")
+
         message_time: float = message.message_info.time  # type: ignore
-=======
-        logger.info(f"更新情绪状态，感兴趣度: {interested_rate}, 更新概率: {update_probability}")
-
-        message_time = message.message_info.time
->>>>>>> 2d39cefc
         message_list_before_now = get_raw_msg_by_timestamp_with_chat_inclusive(
             chat_id=self.chat_id,
             timestamp_start=self.last_change_time,
