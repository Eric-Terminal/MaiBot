from src.plugins.models.utils_model import LLM_request
from src.plugins.config.config import global_config
from src.plugins.chat.chat_stream import ChatStream
from src.common.database import db
import time
import json
from src.common.logger import get_module_logger, TOOL_USE_STYLE_CONFIG, LogConfig
from src.do_tool.tool_can_use import get_all_tool_definitions, get_tool_instance
from src.heart_flow.sub_heartflow import SubHeartflow

tool_use_config = LogConfig(
    # 使用消息发送专用样式
    console_format=TOOL_USE_STYLE_CONFIG["console_format"],
    file_format=TOOL_USE_STYLE_CONFIG["file_format"],
)
logger = get_module_logger("tool_use", config=tool_use_config)


class ToolUser:
    def __init__(self):
        self.llm_model_tool = LLM_request(
            model=global_config.llm_heartflow, temperature=0.2, max_tokens=1000, request_type="tool_use"
        )

<<<<<<< HEAD
    async def _build_tool_prompt(self, message_txt: str, sender_name: str, chat_stream: ChatStream, subheartflow: SubHeartflow = None):
=======
    async def _build_tool_prompt(
        self, message_txt: str, sender_name: str, chat_stream: ChatStream, reply_message: str = ""
    ):
>>>>>>> 40b9a81b
        """构建工具使用的提示词

        Args:
            message_txt: 用户消息文本
            sender_name: 发送者名称
            chat_stream: 聊天流对象

        Returns:
            str: 构建好的提示词
        """
        if subheartflow:
            mid_memory_info = subheartflow.observations[0].mid_memory_info
            # print(f"intol111111111111111111111111111111111222222222222mid_memory_info：{mid_memory_info}")
        else:
            mid_memory_info = ""
        
        new_messages = list(
            db.messages.find({"chat_id": chat_stream.stream_id, "time": {"$gt": time.time()}}).sort("time", 1).limit(15)
        )
        new_messages_str = ""
        for msg in new_messages:
            if "detailed_plain_text" in msg:
                new_messages_str += f"{msg['detailed_plain_text']}"

        # 这些信息应该从调用者传入，而不是从self获取
        bot_name = global_config.BOT_NICKNAME
        prompt = ""
        prompt += mid_memory_info
        prompt += "你正在思考如何回复群里的消息。\n"
        prompt += f"你注意到{sender_name}刚刚说：{message_txt}\n"
        prompt += f"注意你就是{bot_name}，{bot_name}指的就是你。"

        prompt += "你现在需要对群里的聊天内容进行回复，现在选择工具来对消息和你的回复进行处理，你是否需要额外的信息，比如回忆或者搜寻已有的知识，改变关系和情感，或者了解你现在正在做什么。"
        return prompt

    def _define_tools(self):
        """获取所有已注册工具的定义

        Returns:
            list: 工具定义列表
        """
        return get_all_tool_definitions()

    async def _execute_tool_call(self, tool_call, message_txt: str):
        """执行特定的工具调用

        Args:
            tool_call: 工具调用对象
            message_txt: 原始消息文本

        Returns:
            dict: 工具调用结果
        """
        try:
            function_name = tool_call["function"]["name"]
            function_args = json.loads(tool_call["function"]["arguments"])

            # 获取对应工具实例
            tool_instance = get_tool_instance(function_name)
            if not tool_instance:
                logger.warning(f"未知工具名称: {function_name}")
                return None

            # 执行工具
            result = await tool_instance.execute(function_args, message_txt)
            if result:
                # 直接使用 function_name 作为 tool_type
                tool_type = function_name

                return {
                    "tool_call_id": tool_call["id"],
                    "role": "tool",
                    "name": function_name,
                    "type": tool_type,
                    "content": result["content"],
                }
            return None
        except Exception as e:
            logger.error(f"执行工具调用时发生错误: {str(e)}")
            return None

    async def use_tool(self, message_txt: str, sender_name: str, chat_stream: ChatStream, subheartflow: SubHeartflow = None):
        """使用工具辅助思考，判断是否需要额外信息

        Args:
            message_txt: 用户消息文本
            sender_name: 发送者名称
            chat_stream: 聊天流对象

        Returns:
            dict: 工具使用结果，包含结构化的信息
        """
        try:
            # 构建提示词
            prompt = await self._build_tool_prompt(
                message_txt, 
                sender_name, 
                chat_stream, 
                subheartflow
            )

            # 定义可用工具
            tools = self._define_tools()
            logger.trace(f"工具定义: {tools}")

            # 使用llm_model_tool发送带工具定义的请求
            payload = {
                "model": self.llm_model_tool.model_name,
                "messages": [{"role": "user", "content": prompt}],
                "max_tokens": global_config.max_response_length,
                "tools": tools,
                "temperature": 0.2,
            }

            logger.trace(f"发送工具调用请求，模型: {self.llm_model_tool.model_name}")
            # 发送请求获取模型是否需要调用工具
            response = await self.llm_model_tool._execute_request(
                endpoint="/chat/completions", payload=payload, prompt=prompt
            )

            # 根据返回值数量判断是否有工具调用
            if len(response) == 3:
                content, reasoning_content, tool_calls = response
                # logger.info(f"工具思考: {tool_calls}")
                # logger.debug(f"工具思考: {content}")

                # 检查响应中工具调用是否有效
                if not tool_calls:
                    logger.debug("模型返回了空的tool_calls列表")
                    return {"used_tools": False}

                tool_calls_str = ""
                for tool_call in tool_calls:
                    tool_calls_str += f"{tool_call['function']['name']}\n"
                logger.info(f"根据:\n{prompt}\n模型请求调用{len(tool_calls)}个工具: {tool_calls_str}")
                tool_results = []
<<<<<<< HEAD
                structured_info = {}  # 动态生成键
=======
                structured_info = {
                    "memory": [],
                    "schedule": [],
                    "knowledge": [],
                    "change_relationship": [],
                    "change_mood": [],
                    "other": [],
                }
>>>>>>> 40b9a81b

                # 执行所有工具调用
                for tool_call in tool_calls:
                    result = await self._execute_tool_call(tool_call, message_txt)
                    if result:
                        tool_results.append(result)
<<<<<<< HEAD
                        # 使用工具名称作为键
                        tool_name = result["name"]
                        if tool_name not in structured_info:
                            structured_info[tool_name] = []
                        structured_info[tool_name].append({
                            "name": result["name"],
                            "content": result["content"]
                        })
=======
                        # 将工具结果添加到对应类型的列表中
                        structured_info[result["type"]].append({"name": result["name"], "content": result["content"]})
>>>>>>> 40b9a81b

                # 如果有工具结果，返回结构化的信息
                if structured_info:
                    logger.info(f"工具调用收集到结构化信息: {json.dumps(structured_info, ensure_ascii=False)}")
                    return {"used_tools": True, "structured_info": structured_info}
            else:
                # 没有工具调用
                content, reasoning_content = response
                logger.debug("模型没有请求调用任何工具")

            # 如果没有工具调用或处理失败，直接返回原始思考
            return {
                "used_tools": False,
            }

        except Exception as e:
            logger.error(f"工具调用过程中出错: {str(e)}")
            return {
                "used_tools": False,
                "error": str(e),
            }<|MERGE_RESOLUTION|>--- conflicted
+++ resolved
@@ -22,13 +22,7 @@
             model=global_config.llm_heartflow, temperature=0.2, max_tokens=1000, request_type="tool_use"
         )
 
-<<<<<<< HEAD
     async def _build_tool_prompt(self, message_txt: str, sender_name: str, chat_stream: ChatStream, subheartflow: SubHeartflow = None):
-=======
-    async def _build_tool_prompt(
-        self, message_txt: str, sender_name: str, chat_stream: ChatStream, reply_message: str = ""
-    ):
->>>>>>> 40b9a81b
         """构建工具使用的提示词
 
         Args:
@@ -165,25 +159,13 @@
                     tool_calls_str += f"{tool_call['function']['name']}\n"
                 logger.info(f"根据:\n{prompt}\n模型请求调用{len(tool_calls)}个工具: {tool_calls_str}")
                 tool_results = []
-<<<<<<< HEAD
                 structured_info = {}  # 动态生成键
-=======
-                structured_info = {
-                    "memory": [],
-                    "schedule": [],
-                    "knowledge": [],
-                    "change_relationship": [],
-                    "change_mood": [],
-                    "other": [],
-                }
->>>>>>> 40b9a81b
 
                 # 执行所有工具调用
                 for tool_call in tool_calls:
                     result = await self._execute_tool_call(tool_call, message_txt)
                     if result:
                         tool_results.append(result)
-<<<<<<< HEAD
                         # 使用工具名称作为键
                         tool_name = result["name"]
                         if tool_name not in structured_info:
@@ -192,10 +174,6 @@
                             "name": result["name"],
                             "content": result["content"]
                         })
-=======
-                        # 将工具结果添加到对应类型的列表中
-                        structured_info[result["type"]].append({"name": result["name"], "content": result["content"]})
->>>>>>> 40b9a81b
 
                 # 如果有工具结果，返回结构化的信息
                 if structured_info:
