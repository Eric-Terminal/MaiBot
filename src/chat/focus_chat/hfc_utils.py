--- conflicted
+++ resolved
@@ -1,21 +1,14 @@
 import time
-<<<<<<< HEAD
 import json
 
 from typing import Optional, Dict, Any
 
+from src.config.config import global_config
+from src.common.message_repository import count_messages
+from src.common.logger import get_logger
 from src.chat.message_receive.message import MessageRecv, BaseMessageInfo
 from src.chat.message_receive.chat_stream import ChatStream
 from src.chat.message_receive.message import UserInfo
-from src.common.logger import get_logger
-=======
-from typing import Optional
-from src.common.logger import get_logger
-from typing import Dict, Any
-from src.config.config import global_config
-from src.common.message_repository import count_messages
->>>>>>> 2d39cefc
-
 
 logger = get_logger(__name__)
 
@@ -101,57 +94,6 @@
         dict: {"bot_reply_count": int, "total_message_count": int}
     """
 
-<<<<<<< HEAD
-    placeholder_id = f"mid_pf_{int(time.time() * 1000)}"
-    placeholder_user = UserInfo(user_id="system_trigger", user_nickname="System Trigger", platform=platform)
-    placeholder_msg_info = BaseMessageInfo(
-        message_id=placeholder_id,
-        platform=platform,
-        group_info=group_info,  # type: ignore
-        user_info=placeholder_user,
-        time=time.time(),
-    )
-    placeholder_msg_dict = {
-        "message_info": placeholder_msg_info.to_dict(),
-        "processed_plain_text": "[System Trigger Context]",
-        "raw_message": "",
-        "time": placeholder_msg_info.time,
-    }
-    anchor_message = MessageRecv(placeholder_msg_dict)
-    anchor_message.update_chat_stream(chat_stream)
-
-    return anchor_message
-
-
-def parse_thinking_id_to_timestamp(thinking_id: str) -> float:
-    """
-    将形如 'tid<timestamp>' 的 thinking_id 解析回 float 时间戳
-    例如: 'tid1718251234.56' -> 1718251234.56
-    """
-    if not thinking_id.startswith("tid"):
-        raise ValueError("thinking_id 格式不正确")
-    ts_str = thinking_id[3:]
-    return float(ts_str)
-
-
-def get_keywords_from_json(json_str: str) -> list[str]:
-    # 提取JSON内容
-    start = json_str.find("{")
-    end = json_str.rfind("}") + 1
-    if start == -1 or end == 0:
-        logger.error("未找到有效的JSON内容")
-        return []
-
-    json_content = json_str[start:end]
-
-    # 解析JSON
-    try:
-        json_data = json.loads(json_content)
-        return json_data.get("keywords", [])
-    except json.JSONDecodeError as e:
-        logger.error(f"JSON解析失败: {e}")
-        return []
-=======
     now = time.time()
     start_time = now - minutes * 60
     bot_id = global_config.bot.qq_account
@@ -167,5 +109,4 @@
     bot_filter["user_id"] = bot_id
     bot_reply_count = count_messages(bot_filter)
 
-    return {"bot_reply_count": bot_reply_count, "total_message_count": total_message_count}
->>>>>>> 2d39cefc
+    return {"bot_reply_count": bot_reply_count, "total_message_count": total_message_count}