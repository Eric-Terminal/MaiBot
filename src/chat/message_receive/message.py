--- conflicted
+++ resolved
@@ -196,12 +196,8 @@
         self.superchat_price = None
         self.superchat_message_text = None
         self.is_screen = False
-<<<<<<< HEAD
         self.voice_done = None
     
-=======
-
->>>>>>> 696325cb
     async def process(self) -> None:
         self.processed_plain_text = await self._process_message_segments(self.message_segment)
 
