from src.common.logger import get_module_logger, LogConfig
from src.common.logger import (
    BACKGROUND_TASKS_STYLE_CONFIG,
    MAIN_STYLE_CONFIG,
    MEMORY_STYLE_CONFIG,
    PFC_STYLE_CONFIG,
    MOOD_STYLE_CONFIG,
    TOOL_USE_STYLE_CONFIG,
    RELATION_STYLE_CONFIG,
    CONFIG_STYLE_CONFIG,
    HEARTFLOW_STYLE_CONFIG,
    SCHEDULE_STYLE_CONFIG,
    LLM_STYLE_CONFIG,
    CHAT_STYLE_CONFIG,
    EMOJI_STYLE_CONFIG,
    SUB_HEARTFLOW_STYLE_CONFIG,
    SUB_HEARTFLOW_MIND_STYLE_CONFIG,
    SUBHEARTFLOW_MANAGER_STYLE_CONFIG,
    BASE_TOOL_STYLE_CONFIG,
    CHAT_STREAM_STYLE_CONFIG,
    PERSON_INFO_STYLE_CONFIG,
    WILLING_STYLE_CONFIG,
    PFC_ACTION_PLANNER_STYLE_CONFIG,
    MAI_STATE_CONFIG,
    LPMM_STYLE_CONFIG,
    HFC_STYLE_CONFIG,
    TIANYI_STYLE_CONFIG,
    REMOTE_STYLE_CONFIG,
    TOPIC_STYLE_CONFIG,
    SENDER_STYLE_CONFIG,
    CONFIRM_STYLE_CONFIG,
    MODEL_UTILS_STYLE_CONFIG,
    PROMPT_STYLE_CONFIG,
    CHANGE_MOOD_TOOL_STYLE_CONFIG,
    CHANGE_RELATIONSHIP_TOOL_STYLE_CONFIG,
    GET_KNOWLEDGE_TOOL_STYLE_CONFIG,
    GET_TIME_DATE_TOOL_STYLE_CONFIG,
    LPMM_GET_KNOWLEDGE_TOOL_STYLE_CONFIG,
    OBSERVATION_STYLE_CONFIG,
    MESSAGE_BUFFER_STYLE_CONFIG,
    CHAT_MESSAGE_STYLE_CONFIG,
    CHAT_IMAGE_STYLE_CONFIG,
    INIT_STYLE_CONFIG,
<<<<<<< HEAD
    INTEREST_CHAT_STYLE_CONFIG,
=======
    API_SERVER_STYLE_CONFIG,
>>>>>>> 78e145bd
)

# 可根据实际需要补充更多模块配置
MODULE_LOGGER_CONFIGS = {
    "background_tasks": BACKGROUND_TASKS_STYLE_CONFIG,  # 后台任务
    "main": MAIN_STYLE_CONFIG,  # 主程序
    "memory": MEMORY_STYLE_CONFIG,  # 海马体
    "pfc": PFC_STYLE_CONFIG,  # PFC
    "mood": MOOD_STYLE_CONFIG,  # 心情
    "tool_use": TOOL_USE_STYLE_CONFIG,  # 工具使用
    "relation": RELATION_STYLE_CONFIG,  # 关系
    "config": CONFIG_STYLE_CONFIG,  # 配置
    "heartflow": HEARTFLOW_STYLE_CONFIG,  # 麦麦大脑袋
    "schedule": SCHEDULE_STYLE_CONFIG,  # 在干嘛
    "llm": LLM_STYLE_CONFIG,  # 麦麦组织语言
    "chat": CHAT_STYLE_CONFIG,  # 见闻
    "emoji": EMOJI_STYLE_CONFIG,  # 表情包
    "sub_heartflow": SUB_HEARTFLOW_STYLE_CONFIG,  # 麦麦水群
    "sub_heartflow_mind": SUB_HEARTFLOW_MIND_STYLE_CONFIG,  # 麦麦小脑袋
    "subheartflow_manager": SUBHEARTFLOW_MANAGER_STYLE_CONFIG,  # 麦麦水群[管理]
    "base_tool": BASE_TOOL_STYLE_CONFIG,  # 工具使用
    "chat_stream": CHAT_STREAM_STYLE_CONFIG,  # 聊天流
    "person_info": PERSON_INFO_STYLE_CONFIG,  # 人物信息
    "willing": WILLING_STYLE_CONFIG,  # 意愿
    "pfc_action_planner": PFC_ACTION_PLANNER_STYLE_CONFIG,  # PFC私聊规划
    "mai_state": MAI_STATE_CONFIG,  # 麦麦状态
    "lpmm": LPMM_STYLE_CONFIG,  # LPMM
    "hfc": HFC_STYLE_CONFIG,  # HFC
    "tianyi": TIANYI_STYLE_CONFIG,  # 天依
    "remote": REMOTE_STYLE_CONFIG,  # 远程
    "topic": TOPIC_STYLE_CONFIG,  # 话题
    "sender": SENDER_STYLE_CONFIG,  # 消息发送
    "confirm": CONFIRM_STYLE_CONFIG,  # EULA与PRIVACY确认
    "model_utils": MODEL_UTILS_STYLE_CONFIG,  # 模型工具
    "prompt": PROMPT_STYLE_CONFIG,  # 提示词
    "change_mood_tool": CHANGE_MOOD_TOOL_STYLE_CONFIG,  # 改变心情工具
    "change_relationship": CHANGE_RELATIONSHIP_TOOL_STYLE_CONFIG,  # 改变关系工具
    "get_knowledge_tool": GET_KNOWLEDGE_TOOL_STYLE_CONFIG,  # 获取知识工具
    "get_time_date": GET_TIME_DATE_TOOL_STYLE_CONFIG,  # 获取时间日期工具
    "lpm_get_knowledge_tool": LPMM_GET_KNOWLEDGE_TOOL_STYLE_CONFIG,  # LPMM获取知识工具
    "observation": OBSERVATION_STYLE_CONFIG,  # 聊天观察
    "message_buffer": MESSAGE_BUFFER_STYLE_CONFIG,  # 消息缓冲
    "chat_message": CHAT_MESSAGE_STYLE_CONFIG,  # 聊天消息
    "chat_image": CHAT_IMAGE_STYLE_CONFIG,  # 聊天图片
    "init": INIT_STYLE_CONFIG,  # 初始化
<<<<<<< HEAD
    "interest_chat": INTEREST_CHAT_STYLE_CONFIG,  # 兴趣
=======
    "api": API_SERVER_STYLE_CONFIG,  # API服务器
>>>>>>> 78e145bd
    # ...如有更多模块，继续添加...
}


def get_logger(module_name: str):
    style_config = MODULE_LOGGER_CONFIGS.get(module_name)
    if style_config:
        log_config = LogConfig(
            console_format=style_config["console_format"],
            file_format=style_config["file_format"],
        )
        return get_module_logger(module_name, config=log_config)
    # 若无特殊样式，使用默认
    return get_module_logger(module_name)<|MERGE_RESOLUTION|>--- conflicted
+++ resolved
@@ -41,11 +41,8 @@
     CHAT_MESSAGE_STYLE_CONFIG,
     CHAT_IMAGE_STYLE_CONFIG,
     INIT_STYLE_CONFIG,
-<<<<<<< HEAD
     INTEREST_CHAT_STYLE_CONFIG,
-=======
     API_SERVER_STYLE_CONFIG,
->>>>>>> 78e145bd
 )
 
 # 可根据实际需要补充更多模块配置
@@ -91,11 +88,8 @@
     "chat_message": CHAT_MESSAGE_STYLE_CONFIG,  # 聊天消息
     "chat_image": CHAT_IMAGE_STYLE_CONFIG,  # 聊天图片
     "init": INIT_STYLE_CONFIG,  # 初始化
-<<<<<<< HEAD
     "interest_chat": INTEREST_CHAT_STYLE_CONFIG,  # 兴趣
-=======
     "api": API_SERVER_STYLE_CONFIG,  # API服务器
->>>>>>> 78e145bd
     # ...如有更多模块，继续添加...
 }
 
